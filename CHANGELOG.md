--- conflicted
+++ resolved
@@ -1,12 +1,10 @@
-<<<<<<< HEAD
+## unreleased
+
+- Support API 4.9
+
 ## 0.0.41
 
 - Fix answerPreCheckoutQuery typo
-=======
-## unreleased
-
-- Support API 4.9
->>>>>>> 61542667
 
 ## 0.0.40
 
