--- conflicted
+++ resolved
@@ -1,10 +1,7 @@
 ## unreleased
 
-<<<<<<< HEAD
 - Support API 4.9
-=======
 - Added poll answer event
->>>>>>> 0c8fd15a
 
 ## 0.0.41
 
