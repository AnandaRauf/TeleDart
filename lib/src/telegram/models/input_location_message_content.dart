--- conflicted
+++ resolved
@@ -28,19 +28,17 @@
   double latitude;
   double longitude;
   int live_period;
-<<<<<<< HEAD
+
   InputLocationMessageContent({
     this.latitude,
     this.longitude,
     this.live_period,
   });
-=======
-  InputLocationMessageContent(
-      {this.latitude, this.longitude, this.live_period});
+
   @JsonKey(ignore: true)
   Duration get live_period_ => toDuration(live_period);
   set live_period_(Duration duration) => live_period = toSeconds(duration);
->>>>>>> 822b9242
+
   factory InputLocationMessageContent.fromJson(Map<String, dynamic> json) =>
       _$InputLocationMessageContentFromJson(json);
   @override
