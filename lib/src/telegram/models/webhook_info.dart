--- conflicted
+++ resolved
@@ -30,7 +30,7 @@
   String last_error_message;
   int max_connections;
   List<String> allowed_updates;
-<<<<<<< HEAD
+
   WebhookInfo({
     this.url,
     this.has_custom_certificate,
@@ -40,20 +40,12 @@
     this.max_connections,
     this.allowed_updates,
   });
-=======
-  WebhookInfo(
-      {this.url,
-      this.has_custom_certificate,
-      this.pending_update_count,
-      this.last_error_date,
-      this.last_error_message,
-      this.max_connections,
-      this.allowed_updates});
+
   @JsonKey(ignore: true)
   DateTime get last_error_date_ => toDateTime(last_error_date);
   set last_error_date_(DateTime dateTime) =>
       last_error_date = toUnixTime(dateTime);
->>>>>>> 822b9242
+
   factory WebhookInfo.fromJson(Map<String, dynamic> json) =>
       _$WebhookInfoFromJson(json);
   Map<String, dynamic> toJson() => _$WebhookInfoToJson(this);
