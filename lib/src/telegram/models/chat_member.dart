--- conflicted
+++ resolved
@@ -42,7 +42,7 @@
   bool can_send_polls;
   bool can_send_other_messages;
   bool can_add_web_page_previews;
-<<<<<<< HEAD
+
   ChatMember({
     this.user,
     this.status,
@@ -64,31 +64,11 @@
     this.can_send_other_messages,
     this.can_add_web_page_previews,
   });
-=======
-  ChatMember(
-      {this.user,
-      this.status,
-      this.custom_title,
-      this.until_date,
-      this.can_be_edited,
-      this.can_post_messages,
-      this.can_edit_messages,
-      this.can_delete_messages,
-      this.can_restrict_members,
-      this.can_promote_members,
-      this.can_change_info,
-      this.can_invite_users,
-      this.can_pin_messages,
-      this.is_member,
-      this.can_send_messages,
-      this.can_send_media_messages,
-      this.can_send_polls,
-      this.can_send_other_messages,
-      this.can_add_web_page_previews});
+
   @JsonKey(ignore: true)
   DateTime get until_date_ => toDateTime(until_date);
   set until_date_(DateTime dateTime) => until_date = toUnixTime(dateTime);
->>>>>>> 822b9242
+
   factory ChatMember.fromJson(Map<String, dynamic> json) =>
       _$ChatMemberFromJson(json);
   Map<String, dynamic> toJson() => _$ChatMemberToJson(this);
