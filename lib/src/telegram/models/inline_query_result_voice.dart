--- conflicted
+++ resolved
@@ -40,7 +40,7 @@
   int voice_duration;
   InlineKeyboardMarkup reply_markup;
   InputMessageContent input_message_content;
-<<<<<<< HEAD
+
   InlineQueryResultVoice({
     this.id,
     this.type = 'voice',
@@ -52,22 +52,12 @@
     this.reply_markup,
     this.input_message_content,
   });
-=======
-  InlineQueryResultVoice(
-      {this.id,
-      this.type = 'voice',
-      this.voice_url,
-      this.title,
-      this.caption,
-      this.parse_mode,
-      this.voice_duration,
-      this.reply_markup,
-      this.input_message_content});
+
   @JsonKey(ignore: true)
   Duration get voice_duration_ => toDuration(voice_duration);
   set voice_duration_(Duration duration) =>
       voice_duration = toSeconds(duration);
->>>>>>> 822b9242
+
   factory InlineQueryResultVoice.fromJson(Map<String, dynamic> json) =>
       _$InlineQueryResultVoiceFromJson(json);
   @override
