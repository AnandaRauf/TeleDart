/**
 * TeleDart - Telegram Bot API for Dart
 * Copyright (C) 2019  Dino PH Leung
 *
 * This program is free software: you can redistribute it and/or modify
 * it under the terms of the GNU General Public License as published by
 * the Free Software Foundation, either version 3 of the License, or
 * (at your option) any later version.
 *
 * This program is distributed in the hope that it will be useful,
 * but WITHOUT ANY WARRANTY; without even the implied warranty of
 * MERCHANTABILITY or FITNESS FOR A PARTICULAR PURPOSE.  See the
 * GNU General Public License for more details.
 *
 * You should have received a copy of the GNU General Public License
 * along with this program.  If not, see <https://www.gnu.org/licenses/>.
 */

part of '../model.dart';

/// Represents a location on a map.
/// By default, the location will be sent by the user.
/// Alternatively,
/// you can use *input_message_content* to send a message with the specified content instead of the location.
///
/// **Note:** This will only work in Telegram versions released after 9 April, 2016.
/// Older clients will ignore them.
///
/// https://core.telegram.org/bots/api#inlinequeryresultlocation
@JsonSerializable()
class InlineQueryResultLocation implements InlineQueryResult {
  @override
  String id;
  @override
  String type;
  double latitude;
  double longitude;
  String title;
  int live_period;
  InlineKeyboardMarkup reply_markup;
  InputMessageContent input_message_content;
  String thumb_url;
  int thumb_width;
  int thumb_height;
<<<<<<< HEAD
  InlineQueryResultLocation({
    this.id,
    this.type = 'location',
    this.latitude,
    this.longitude,
    this.title,
    this.live_period,
    this.reply_markup,
    this.input_message_content,
    this.thumb_url,
    this.thumb_width,
    this.thumb_height,
  });
=======
  InlineQueryResultLocation(
      {this.id,
      this.type = 'location',
      this.latitude,
      this.longitude,
      this.title,
      this.live_period,
      this.reply_markup,
      this.input_message_content,
      this.thumb_url,
      this.thumb_width,
      this.thumb_height});
  @JsonKey(ignore: true)
  Duration get live_period_ => toDuration(live_period);
  set live_period_(Duration duration) => live_period = toSeconds(duration);
>>>>>>> 822b9242
  factory InlineQueryResultLocation.fromJson(Map<String, dynamic> json) =>
      _$InlineQueryResultLocationFromJson(json);
  @override
  Map<String, dynamic> toJson() => _$InlineQueryResultLocationToJson(this);
}<|MERGE_RESOLUTION|>--- conflicted
+++ resolved
@@ -42,7 +42,7 @@
   String thumb_url;
   int thumb_width;
   int thumb_height;
-<<<<<<< HEAD
+
   InlineQueryResultLocation({
     this.id,
     this.type = 'location',
@@ -56,23 +56,11 @@
     this.thumb_width,
     this.thumb_height,
   });
-=======
-  InlineQueryResultLocation(
-      {this.id,
-      this.type = 'location',
-      this.latitude,
-      this.longitude,
-      this.title,
-      this.live_period,
-      this.reply_markup,
-      this.input_message_content,
-      this.thumb_url,
-      this.thumb_width,
-      this.thumb_height});
+
   @JsonKey(ignore: true)
   Duration get live_period_ => toDuration(live_period);
   set live_period_(Duration duration) => live_period = toSeconds(duration);
->>>>>>> 822b9242
+
   factory InlineQueryResultLocation.fromJson(Map<String, dynamic> json) =>
       _$InlineQueryResultLocationFromJson(json);
   @override
