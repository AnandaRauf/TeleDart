/**
 * TeleDart - Telegram Bot API for Dart
 * Copyright (C) 2019  Dino PH Leung
 *
 * This program is free software: you can redistribute it and/or modify
 * it under the terms of the GNU General Public License as published by
 * the Free Software Foundation, either version 3 of the License, or
 * (at your option) any later version.
 *
 * This program is distributed in the hope that it will be useful,
 * but WITHOUT ANY WARRANTY; without even the implied warranty of
 * MERCHANTABILITY or FITNESS FOR A PARTICULAR PURPOSE.  See the
 * GNU General Public License for more details.
 *
 * You should have received a copy of the GNU General Public License
 * along with this program.  If not, see <https://www.gnu.org/licenses/>.
 */

part of '../model.dart';

/// Represents a link to an animated GIF file.
/// By default, this animated GIF file will be sent by the user with optional caption.
/// Alternatively,
/// you can use *input_message_content* to send a message with the specified content instead of the animation.
///
/// https://core.telegram.org/bots/api#inlinequeryresultgif
@JsonSerializable()
class InlineQueryResultGif implements InlineQueryResult {
  @override
  String id;
  @override
  String type;
  String gif_url;
  int gif_width;
  int gif_height;
  int gif_duration;
  String thumb_url;
  String title;
  String caption;
  String parse_mode;
  InlineKeyboardMarkup reply_markup;
  InputMessageContent input_message_content;
<<<<<<< HEAD
  InlineQueryResultGif({
    this.id,
    this.type = 'gif',
    this.gif_url,
    this.gif_width,
    this.gif_height,
    this.gif_duration,
    this.thumb_url,
    this.title,
    this.caption,
    this.parse_mode,
    this.reply_markup,
    this.input_message_content,
  });
=======
  InlineQueryResultGif(
      {this.id,
      this.type = 'gif',
      this.gif_url,
      this.gif_width,
      this.gif_height,
      this.gif_duration,
      this.thumb_url,
      this.title,
      this.caption,
      this.parse_mode,
      this.reply_markup,
      this.input_message_content});
  @JsonKey(ignore: true)
  Duration get gif_duration_ => toDuration(gif_duration);
  set gif_duration_(Duration duration) => gif_duration = toSeconds(duration);
>>>>>>> 822b9242
  factory InlineQueryResultGif.fromJson(Map<String, dynamic> json) =>
      _$InlineQueryResultGifFromJson(json);
  @override
  Map<String, dynamic> toJson() => _$InlineQueryResultGifToJson(this);
}<|MERGE_RESOLUTION|>--- conflicted
+++ resolved
@@ -40,7 +40,7 @@
   String parse_mode;
   InlineKeyboardMarkup reply_markup;
   InputMessageContent input_message_content;
-<<<<<<< HEAD
+
   InlineQueryResultGif({
     this.id,
     this.type = 'gif',
@@ -55,24 +55,11 @@
     this.reply_markup,
     this.input_message_content,
   });
-=======
-  InlineQueryResultGif(
-      {this.id,
-      this.type = 'gif',
-      this.gif_url,
-      this.gif_width,
-      this.gif_height,
-      this.gif_duration,
-      this.thumb_url,
-      this.title,
-      this.caption,
-      this.parse_mode,
-      this.reply_markup,
-      this.input_message_content});
+
   @JsonKey(ignore: true)
   Duration get gif_duration_ => toDuration(gif_duration);
   set gif_duration_(Duration duration) => gif_duration = toSeconds(duration);
->>>>>>> 822b9242
+
   factory InlineQueryResultGif.fromJson(Map<String, dynamic> json) =>
       _$InlineQueryResultGifFromJson(json);
   @override
