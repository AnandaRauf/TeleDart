--- conflicted
+++ resolved
@@ -35,7 +35,7 @@
   int width;
   int height;
   int duration;
-<<<<<<< HEAD
+
   InputMediaAnimation({
     this.type = 'animation',
     this.media,
@@ -46,20 +46,11 @@
     this.height,
     this.duration,
   });
-=======
-  InputMediaAnimation(
-      {this.type = 'animation',
-      this.media,
-      this.thumb,
-      this.caption,
-      this.parse_mode,
-      this.width,
-      this.height,
-      this.duration});
+
   @JsonKey(ignore: true)
   Duration get duration_ => toDuration(duration);
   set duration_(Duration duration) => this.duration = toSeconds(duration);
->>>>>>> 822b9242
+
   factory InputMediaAnimation.fromJson(Map<String, dynamic> json) =>
       _$InputMediaAnimationFromJson(json);
   @override
