--- conflicted
+++ resolved
@@ -31,7 +31,7 @@
   PhotoSize thumb;
   String mime_type;
   int file_size;
-<<<<<<< HEAD
+
   Video({
     this.file_id,
     this.file_unique_id,
@@ -42,20 +42,11 @@
     this.mime_type,
     this.file_size,
   });
-=======
-  Video(
-      {this.file_id,
-      this.file_unique_id,
-      this.width,
-      this.height,
-      this.duration,
-      this.thumb,
-      this.mime_type,
-      this.file_size});
+
   @JsonKey(ignore: true)
   Duration get duration_ => toDuration(duration);
   set duration_(Duration duration) => this.duration = toSeconds(duration);
->>>>>>> 822b9242
+
   factory Video.fromJson(Map<String, dynamic> json) => _$VideoFromJson(json);
   Map<String, dynamic> toJson() => _$VideoToJson(this);
 }