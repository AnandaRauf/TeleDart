--- conflicted
+++ resolved
@@ -45,7 +45,7 @@
   String description;
   InlineKeyboardMarkup reply_markup;
   InputMessageContent input_message_content;
-<<<<<<< HEAD
+
   InlineQueryResultVideo({
     this.id,
     this.type = 'video',
@@ -62,27 +62,12 @@
     this.reply_markup,
     this.input_message_content,
   });
-=======
-  InlineQueryResultVideo(
-      {this.id,
-      this.type = 'video',
-      this.video_url,
-      this.mime_type,
-      this.thumb_url,
-      this.title,
-      this.caption,
-      this.parse_mode,
-      this.video_width,
-      this.video_height,
-      this.video_duration,
-      this.description,
-      this.reply_markup,
-      this.input_message_content});
+
   @JsonKey(ignore: true)
   Duration get video_duration_ => toDuration(video_duration);
   set video_duration_(Duration duration) =>
       video_duration = toSeconds(duration);
->>>>>>> 822b9242
+
   factory InlineQueryResultVideo.fromJson(Map<String, dynamic> json) =>
       _$InlineQueryResultVideoFromJson(json);
   @override
