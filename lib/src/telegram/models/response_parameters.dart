--- conflicted
+++ resolved
@@ -25,17 +25,16 @@
 class ResponseParameters {
   int migrate_to_chat_id;
   int retry_after;
-<<<<<<< HEAD
+
   ResponseParameters({
     this.migrate_to_chat_id,
     this.retry_after,
   });
-=======
-  ResponseParameters({this.migrate_to_chat_id, this.retry_after});
+
   @JsonKey(ignore: true)
   Duration get retry_after_ => toDuration(retry_after);
   set retry_after_(Duration duration) => retry_after = toSeconds(duration);
->>>>>>> 822b9242
+
   factory ResponseParameters.fromJson(Map<String, dynamic> json) =>
       _$ResponseParametersFromJson(json);
   Map<String, dynamic> toJson() => _$ResponseParametersToJson(this);
