--- conflicted
+++ resolved
@@ -31,7 +31,7 @@
   String mime_type;
   int file_size;
   PhotoSize thumb;
-<<<<<<< HEAD
+
   Audio({
     this.file_id,
     this.file_unique_id,
@@ -42,20 +42,11 @@
     this.file_size,
     this.thumb,
   });
-=======
-  Audio(
-      {this.file_id,
-      this.file_unique_id,
-      this.duration,
-      this.performer,
-      this.title,
-      this.mime_type,
-      this.file_size,
-      this.thumb});
+
   @JsonKey(ignore: true)
   Duration get duration_ => toDuration(duration);
   set duration_(Duration duration) => this.duration = toSeconds(duration);
->>>>>>> 822b9242
+
   factory Audio.fromJson(Map<String, dynamic> json) => _$AudioFromJson(json);
   Map<String, dynamic> toJson() => _$AudioToJson(this);
 }