--- conflicted
+++ resolved
@@ -32,7 +32,7 @@
   int duration;
   PhotoSize thumb;
   int file_size;
-<<<<<<< HEAD
+
   VideoNote({
     this.file_id,
     this.file_unique_id,
@@ -41,18 +41,11 @@
     this.thumb,
     this.file_size,
   });
-=======
-  VideoNote(
-      {this.file_id,
-      this.file_unique_id,
-      this.length,
-      this.duration,
-      this.thumb,
-      this.file_size});
+
   @JsonKey(ignore: true)
   Duration get duration_ => toDuration(duration);
   set duration_(Duration duration) => this.duration = toSeconds(duration);
->>>>>>> 822b9242
+
   factory VideoNote.fromJson(Map<String, dynamic> json) =>
       _$VideoNoteFromJson(json);
   Map<String, dynamic> toJson() => _$VideoNoteToJson(this);
