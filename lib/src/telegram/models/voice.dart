--- conflicted
+++ resolved
@@ -28,7 +28,7 @@
   int duration;
   String mime_type;
   int file_size;
-<<<<<<< HEAD
+
   Voice({
     this.file_id,
     this.file_unique_id,
@@ -36,17 +36,11 @@
     this.mime_type,
     this.file_size,
   });
-=======
-  Voice(
-      {this.file_id,
-      this.file_unique_id,
-      this.duration,
-      this.mime_type,
-      this.file_size});
+
   @JsonKey(ignore: true)
   Duration get duration_ => toDuration(duration);
   set duration_(Duration duration) => this.duration = toSeconds(duration);
->>>>>>> 822b9242
+
   factory Voice.fromJson(Map<String, dynamic> json) => _$VoiceFromJson(json);
   Map<String, dynamic> toJson() => _$VoiceToJson(this);
 }